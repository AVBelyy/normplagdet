--- conflicted
+++ resolved
@@ -162,8 +162,6 @@
     else:
         return sum(recall_per_case) / num_cases
 
-<<<<<<< HEAD
-=======
 
 def micro_avg_precision(cases, detections):
     """The micro-averaged precision of the detections in detecting the plagiarism cases."""
@@ -250,11 +248,6 @@
     return ma
 
 
-def count_chars_in_set(annotations, xref):
-    return npsum([ann[xref] for ann in annotations])
-
-
->>>>>>> dbca141c
 len_cache = {}
 def count_chars_in_doc(file_path, is_susp):
     global len_cache
